plugins {
    id 'com.android.library'
    id 'org.jetbrains.kotlin.android'
    id 'maven-publish'
    id 'com.jfrog.artifactory'
}

repositories {
    google()
    mavenCentral()
    maven {
        url 'https://cboost.jfrog.io/artifactory/private-helium/'
        credentials {
            username System.getenv("JFROG_USER")
            password System.getenv("JFROG_PASS")
        }
    }
    maven {
        url 'https://cboost.jfrog.io/artifactory/helium/'
    }
}

android {
    namespace "com.chartboost.helium.applovinadapter"
    compileSdk 33

    defaultConfig {
        minSdk 21
        targetSdk 33
        versionCode 1
        // If you touch the following line, don't forget to update scripts/get_rc_version.zsh
        versionName System.getenv("VERSION_OVERRIDE") ?: "4.11.3.1.0"
        buildConfigField "String", "HELIUM_APPLOVIN_ADAPTER_VERSION", "\"$versionName\""

        testInstrumentationRunner "androidx.test.runner.AndroidJUnitRunner"
    }

    flavorDimensions "location"
    productFlavors {
        local {}
        remote {}
    }

    buildTypes {
        release {
            minifyEnabled false
            proguardFiles getDefaultProguardFile('proguard-android-optimize.txt'), 'proguard-rules.pro'
        }
    }

    compileOptions {
        sourceCompatibility JavaVersion.VERSION_1_8
        targetCompatibility JavaVersion.VERSION_1_8
    }

    kotlinOptions {
        jvmTarget = '1.8'
    }

    buildFeatures {
        viewBinding true
    }
}

dependencies {
    localImplementation project(path: ':Helium')

    // For external usage, please use the following production dependency.
    // You may choose a different release version.
    // TODO: Change this to 4.+ when it's released
    remoteImplementation 'com.chartboost:helium:+'

    // Partner SDK
    implementation 'com.applovin:applovin-sdk:11.3.1'

<<<<<<< HEAD
    // Partner SDK Dependencies
    implementation 'androidx.appcompat:appcompat:1.4.2'
    implementation 'org.jetbrains.kotlinx:kotlinx-coroutines-android:1.6.0'
=======
    //Partner SDK Dependencies
    implementation 'androidx.appcompat:appcompat:1.5.1'
    implementation 'org.jetbrains.kotlinx:kotlinx-coroutines-android:1.6.4'
>>>>>>> 2c8c51e8

    // Tests
    testImplementation 'junit:junit:4.13.2'
    androidTestImplementation 'androidx.test.ext:junit:1.1.3'
    androidTestImplementation 'androidx.test.espresso:espresso-core:3.4.0'
}

artifactory {
    clientConfig.setIncludeEnvVars(true)

    contextUrl = 'https://cboost.jfrog.io/artifactory'
    publish {
        repository {
            // If this is a release build, push to the public "helium" artifactory.
            // Otherwise, push to the "private-helium" artifactory.
            var isReleaseBuild = 'true' == System.getenv('HELIUM_IS_RELEASE')
            if (isReleaseBuild) {
                repoKey = 'helium'
            } else {
                repoKey = 'private-helium'
            }
            // Set the environment variables for these to be able to push to artifactory.
            username = System.getenv("JFROG_USER")
            password = System.getenv("JFROG_PASS")
        }

        defaults {
            publications('AppLovinAdapter', 'aar')
            publishArtifacts = true
            publishPom = true
        }
    }
}

afterEvaluate {
    publishing {
        publications {
            remoteRelease(MavenPublication) {
                from components.remoteRelease

                var adapterName = "applovin"
                groupId = 'com.chartboost'
                artifactId = "helium-adapter-$adapterName"
                version = project.hasProperty('snapshot') ? android.defaultConfig.versionName + rootProject.SNAPSHOT : android.defaultConfig.versionName

                pom {
                    name = "Helium Adapter AppLovin"
                    description = 'Better monetization. Powered by bidding'
                    url = 'https://www.chartboost.com/helium/'

                    licenses {
                        license {
                            name = 'https://answers.chartboost.com/en-us/articles/200780239'
                        }
                    }

                    developers {
                        developer {
                            id = 'chartboostmobile'
                            name = 'chartboost mobile'
                            email = 'mobile@chartboost.com'
                        }
                    }

                    scm {
                        var gitUrl = "https://github.com/ChartBoost/helium-android-adapter-$adapterName"
                        url = gitUrl
                        connection = gitUrl
                        developerConnection = gitUrl
                    }
                }
            }
        }
    }

    artifactoryPublish {
        publications(publishing.publications.remoteRelease)
    }
}<|MERGE_RESOLUTION|>--- conflicted
+++ resolved
@@ -73,15 +73,9 @@
     // Partner SDK
     implementation 'com.applovin:applovin-sdk:11.3.1'
 
-<<<<<<< HEAD
     // Partner SDK Dependencies
-    implementation 'androidx.appcompat:appcompat:1.4.2'
-    implementation 'org.jetbrains.kotlinx:kotlinx-coroutines-android:1.6.0'
-=======
-    //Partner SDK Dependencies
     implementation 'androidx.appcompat:appcompat:1.5.1'
     implementation 'org.jetbrains.kotlinx:kotlinx-coroutines-android:1.6.4'
->>>>>>> 2c8c51e8
 
     // Tests
     testImplementation 'junit:junit:4.13.2'
