/*
 * Copyright 2022-2023 Chartboost, Inc.
 * 
 * Use of this source code is governed by an MIT-style
 * license that can be found in the LICENSE file.
 */

package com.chartboost.mediation.applovinadapter

import android.content.Context
import android.provider.Settings
import android.util.Size
import android.view.View.GONE
import com.applovin.adview.*
import com.applovin.sdk.*
import com.chartboost.heliumsdk.domain.*
import com.chartboost.heliumsdk.utils.PartnerLogController
import com.chartboost.heliumsdk.utils.PartnerLogController.PartnerAdapterEvents.*
import com.google.android.gms.ads.identifier.AdvertisingIdClient
import kotlinx.coroutines.CoroutineScope
import kotlinx.coroutines.Dispatchers.IO
import kotlinx.coroutines.Dispatchers.Main
import kotlinx.coroutines.launch
import kotlinx.coroutines.withContext
import kotlinx.serialization.json.Json
import kotlinx.serialization.json.JsonObject
import kotlinx.serialization.json.decodeFromJsonElement
import kotlin.coroutines.resume
import kotlin.coroutines.suspendCoroutine

/**
 * The Chartboost Mediation AppLovin SDK adapter.
 */
class AppLovinAdapter : PartnerAdapter {
    companion object {
        /**
         * Enable/disable AppLovin's test mode. Remember to set this to false in production.
         *
         * @param context The current [Context].
         * @param enabled True to enable test mode, false otherwise.
         */
        public fun setTestMode(context: Context, enabled: Boolean) {
            if (enabled) {
                CoroutineScope(IO).launch {
                    val adInfo = try {
                        AdvertisingIdClient.getAdvertisingIdInfo(context).id
                    } catch (e: Exception) {
                        context.contentResolver.let { resolver ->
                            Settings.Secure.getString(resolver, "advertising_id")
                        }
                    }

                    adInfo?.let { adId ->
                        withContext(Main) {
                            AppLovinSdk.getInstance(context).settings.testDeviceAdvertisingIds =
                                listOf(adId)
                        }
                    } ?: run {
                        PartnerLogController.log(
                            CUSTOM,
                            "AppLovin test mode is disabled. No advertising id found."
                        )
                        AppLovinSdk.getInstance(context).settings.testDeviceAdvertisingIds =
                            emptyList()
                    }
                }
            } else {
                AppLovinSdk.getInstance(context).settings.testDeviceAdvertisingIds = emptyList()
            }

            PartnerLogController.log(
                CUSTOM,
                "AppLovin test mode is ${
                    if (enabled) "enabled. Remember to disable it before publishing."
                    else "disabled."
                }"
            )
        }

        /**
         * Enable/disable AppLovin's mute setting.
         *
         * @param context The current [Context].
         * @param muted True to mute, false otherwise.
         */
        public fun setMuted(context: Context, muted: Boolean) {
            AppLovinSdk.getInstance(context).settings.isMuted = muted
            PartnerLogController.log(
                CUSTOM,
                "AppLovin video creatives will be ${if (muted) "muted" else "unmuted"}."
            )
        }

        /**
         * Enable/disable AppLovin's verbose logging.
         *
         * @param context The current [Context].
         * @param enabled True to enable verbose logging, false otherwise.
         */
        public fun setVerboseLogging(context: Context, enabled: Boolean) {
            AppLovinSdk.getInstance(context).settings.setVerboseLogging(enabled)
            PartnerLogController.log(
                CUSTOM,
                "AppLovin verbose logging is ${if (enabled) "enabled" else "disabled"}."
            )
        }
    }

    /**
     * The AppLovin SDK needs an instance that is later passed to its ad lifecycle methods.
     */
    private var appLovinSdk: AppLovinSdk? = null

    /**
     * The AppLovin SDK needs a context for its privacy methods.
     */
    private var appContext: Context? = null

    /**
     * A map of Chartboost Mediation's listeners for the corresponding load identifier.
     */
    private val listeners = mutableMapOf<String, PartnerAdListener>()

    /**
     * Get the AppLovin SDK version.
     */
    override val partnerSdkVersion: String
        get() = AppLovinSdk.VERSION

    /**
     * Get the AppLovin adapter version.
     *
     * You may version the adapter using any preferred convention, but it is recommended to apply the
     * following format if the adapter will be published by Chartboost Mediation:
     *
     * Chartboost Mediation.Partner.Adapter
     *
     * "Chartboost Mediation" represents the Chartboost Mediation SDK’s major version that is compatible with this adapter. This must be 1 digit.
     * "Partner" represents the partner SDK’s major.minor.patch.x (where x is optional) version that is compatible with this adapter. This can be 3-4 digits.
     * "Adapter" represents this adapter’s version (starting with 0), which resets to 0 when the partner SDK’s version changes. This must be 1 digit.
     */
    override val adapterVersion: String
        get() = BuildConfig.CHARTBOOST_MEDIATION_APPLOVIN_ADAPTER_VERSION

    /**
     * Get the partner name for internal uses.
     */
    override val partnerId: String
        get() = "applovin"

    /**
     * Get the partner name for external uses.
     */
    override val partnerDisplayName: String
        get() = "AppLovin"

    /**
     * Initialize the AppLovin SDK so that it is ready to request ads.
     *
     * @param context The current [Context].
     * @param partnerConfiguration Configuration object containing relevant data to initialize AppLovin.
     *
     * @return Result.success(Unit) if AppLovin successfully initialized, Result.failure(Exception) otherwise.
     */
    override suspend fun setUp(
        context: Context,
        partnerConfiguration: PartnerConfiguration
    ): Result<Unit> {
        PartnerLogController.log(SETUP_STARTED)

        return suspendCoroutine { continuation ->
            Json.decodeFromJsonElement<String>(
                (partnerConfiguration.credentials as JsonObject).getValue("sdk_key")
            ).trim()
                .takeIf { it.isNotEmpty() }
                ?.let { sdkKey ->
                    context.applicationContext?.let {
                        // Save the application context for later usage.
                        appContext = it

                        appLovinSdk = AppLovinSdk.getInstance(
                            sdkKey,
                            AppLovinSdkSettings(it),
                            it
                        ).also { sdk ->
                            sdk.initializeSdk {
                                sdk.mediationProvider = "Chartboost"
                                sdk.setPluginVersion(adapterVersion)
                                continuation.resume(
                                    Result.success(PartnerLogController.log(SETUP_SUCCEEDED))
                                )
                            }
                        }
                    }
                } ?: run {
                PartnerLogController.log(SETUP_FAILED, "No SDK key found.")
                continuation.resume(Result.failure(ChartboostMediationAdException(ChartboostMediationError.CM_INITIALIZATION_FAILURE_INVALID_CREDENTIALS)))
            }
        }
    }

    /**
     * Notify the AppLovin SDK of the GDPR applicability and consent status.
     *
     * @param context The current [Context].
     * @param applies True if GDPR applies, false otherwise.
     * @param gdprConsentStatus The user's GDPR consent status.
     */
    override fun setGdpr(
        context: Context,
        applies: Boolean?,
        gdprConsentStatus: GdprConsentStatus
    ) {
        PartnerLogController.log(
            when (applies) {
                true -> GDPR_APPLICABLE
                false -> GDPR_NOT_APPLICABLE
                else -> GDPR_UNKNOWN
            }
        )

        PartnerLogController.log(
            when (gdprConsentStatus) {
                GdprConsentStatus.GDPR_CONSENT_UNKNOWN -> GDPR_CONSENT_UNKNOWN
                GdprConsentStatus.GDPR_CONSENT_GRANTED -> GDPR_CONSENT_GRANTED
                GdprConsentStatus.GDPR_CONSENT_DENIED -> GDPR_CONSENT_DENIED
            }
        )

        // Setting GDPR applicability is a NO-OP because AppLovin does not have a corresponding API.

        val userConsented = gdprConsentStatus == GdprConsentStatus.GDPR_CONSENT_GRANTED
        AppLovinPrivacySettings.setHasUserConsent(userConsented, context)
    }

    /**
     * Notify AppLovin of the CCPA compliance.
     *
     * @param context The current [Context].
     * @param hasGrantedCcpaConsent True if the user has granted CCPA consent, false otherwise.
     * @param privacyString The CCPA privacy String.
     */
    override fun setCcpaConsent(
        context: Context,
        hasGrantedCcpaConsent: Boolean,
        privacyString: String
    ) {
        PartnerLogController.log(
            if (hasGrantedCcpaConsent) CCPA_CONSENT_GRANTED
            else CCPA_CONSENT_DENIED
        )


        AppLovinPrivacySettings.setDoNotSell(!hasGrantedCcpaConsent, context)
    }

    /**
     * Notify AppLovin of the COPPA subjectivity.
     *
     * @param context The current [Context].
     * @param isSubjectToCoppa True if the user is subject to COPPA, false otherwise.
     */
    override fun setUserSubjectToCoppa(context: Context, isSubjectToCoppa: Boolean) {
        PartnerLogController.log(
            if (isSubjectToCoppa) COPPA_SUBJECT
            else COPPA_NOT_SUBJECT
        )

        AppLovinPrivacySettings.setIsAgeRestrictedUser(isSubjectToCoppa, context)
    }

    /**
     * Get a bid token if network bidding is supported.
     *
     * @param context The current [Context].
     * @param request The [PreBidRequest] instance containing relevant data for the current bid request.
     *
     * @return A Map of biddable token Strings.
     */
    override suspend fun fetchBidderInformation(
        context: Context,
        request: PreBidRequest
    ): Map<String, String> {
        PartnerLogController.log(BIDDER_INFO_FETCH_STARTED)
        PartnerLogController.log(BIDDER_INFO_FETCH_SUCCEEDED)
        return emptyMap()
    }

    /**
     * Attempt to load an AppLovin ad.
     *
     * @param context The current [Context].
     * @param request An [PartnerAdLoadRequest] instance containing relevant data for the current ad load call.
     * @param partnerAdListener A [PartnerAdListener] to notify Chartboost Mediation of ad events.
     *
     * @return Result.success(PartnerAd) if the ad was successfully loaded, Result.failure(Exception) otherwise.
     */
    override suspend fun load(
        context: Context,
        request: PartnerAdLoadRequest,
        partnerAdListener: PartnerAdListener
    ): Result<PartnerAd> {
        PartnerLogController.log(LOAD_STARTED)

        return when (request.format) {
            AdFormat.INTERSTITIAL -> loadInterstitialAd(request, partnerAdListener)
            AdFormat.REWARDED -> loadRewardedAd(request, partnerAdListener)
            AdFormat.BANNER -> loadBannerAd(
                context,
                request,
                partnerAdListener
            )
            else -> {
                PartnerLogController.log(LOAD_FAILED)
                Result.failure(ChartboostMediationAdException(ChartboostMediationError.CM_LOAD_FAILURE_UNSUPPORTED_AD_FORMAT))
            }
        }
    }

    /**
     * Attempt to show the currently loaded AppLovin ad.
     *
     * @param context The current [Context]
     * @param partnerAd The [PartnerAd] object containing the AppLovin ad to be shown.
     *
     * @return Result.success(PartnerAd) if the ad was successfully shown, Result.failure(Exception) otherwise.
     */
    override suspend fun show(context: Context, partnerAd: PartnerAd): Result<PartnerAd> {
        PartnerLogController.log(SHOW_STARTED)
        val partnerAdListener = listeners.remove(partnerAd.request.identifier)

        return when (partnerAd.request.format) {
            // Banner ads don't have their own show.
            AdFormat.BANNER -> {
                PartnerLogController.log(SHOW_SUCCEEDED)
                Result.success(partnerAd)
            }
            AdFormat.INTERSTITIAL -> showInterstitialAd(context, partnerAd, partnerAdListener)
            AdFormat.REWARDED -> showRewardedAd(context, partnerAd, partnerAdListener)
            else -> {
<<<<<<< HEAD
                PartnerLogController.log(LOAD_FAILED)
=======
                PartnerLogController.log(SHOW_FAILED)
>>>>>>> 2e62fd3e
                Result.failure(ChartboostMediationAdException(ChartboostMediationError.CM_SHOW_FAILURE_UNSUPPORTED_AD_FORMAT))
            }
        }
    }

    /**
     * Discard unnecessary AppLovin ad objects and release resources.
     *
     * @param partnerAd The [PartnerAd] object containing the AppLovin ad to be discarded.
     *
     * @return Result.success(PartnerAd) if the ad was successfully discarded, Result.failure(Exception) otherwise.
     */
    override suspend fun invalidate(partnerAd: PartnerAd): Result<PartnerAd> {
        PartnerLogController.log(INVALIDATE_STARTED)
        listeners.remove(partnerAd.request.identifier)

        // Only invalidate banners as there are no explicit methods to invalidate the other formats.
        return when (partnerAd.request.format) {
            AdFormat.BANNER -> destroyBannerAd(partnerAd)
            else -> {
                PartnerLogController.log(INVALIDATE_SUCCEEDED)
                Result.success(partnerAd)
            }
        }
    }

    /**
     * Attempt to load an AppLovin banner ad.
     *
     * @param context The current [Context].
     * @param request An [PartnerAdLoadRequest] instance containing relevant data for the current ad load call.
     * @param partnerAdListener A [PartnerAdListener] to notify Chartboost Mediation of ad events.
     *
     * @return Result.success(PartnerAd) if the ad was successfully loaded, Result.failure(Exception) otherwise.
     */
    private suspend fun loadBannerAd(
        context: Context,
        request: PartnerAdLoadRequest,
        partnerAdListener: PartnerAdListener
    ): Result<PartnerAd> {
        return suspendCoroutine { continuation ->
            if (appLovinSdk == null) {
                PartnerLogController.log(LOAD_FAILED)
                continuation.resume(
                    Result.failure(ChartboostMediationAdException(ChartboostMediationError.CM_LOAD_FAILURE_PARTNER_NOT_INITIALIZED))
                )
                return@suspendCoroutine
            }

            AppLovinAdView(
                appLovinSdk,
                getAppLovinAdSize(request.size),
                request.partnerPlacement,
                context
            ).apply {
                // Apply the Ad Load Listener to the AppLovinAdView
                setAdLoadListener(object : AppLovinAdLoadListener {
                    override fun adReceived(ad: AppLovinAd) {
                        PartnerLogController.log(LOAD_SUCCEEDED)
                        continuation.resume(
                            Result.success(
                                PartnerAd(
                                    ad = this@apply,
                                    details = emptyMap(),
                                    request = request
                                )
                            )
                        )
                    }

                    override fun failedToReceiveAd(errorCode: Int) {
                        PartnerLogController.log(LOAD_FAILED, "$errorCode")
                        continuation.resume(
                            Result.failure(ChartboostMediationAdException(getChartboostMediationError(errorCode)))
                        )
                    }
                })

                // Apply the AdView Event Listener to the AppLovinAdView
                setAdViewEventListener(object : AppLovinAdViewEventListener {
                    override fun adOpenedFullscreen(ad: AppLovinAd, adView: AppLovinAdView) {}
                    override fun adClosedFullscreen(ad: AppLovinAd, adView: AppLovinAdView) {}
                    override fun adLeftApplication(ad: AppLovinAd, adView: AppLovinAdView) {}
                    override fun adFailedToDisplay(
                        ad: AppLovinAd,
                        adView: AppLovinAdView,
                        errorCode: AppLovinAdViewDisplayErrorCode
                    ) {
                        PartnerLogController.log(SHOW_FAILED, "$errorCode")
                    }
                })

                // Apply the Ad Click Listener to the AppLovinAdView
                setAdClickListener { ad ->
                    PartnerLogController.log(DID_CLICK)
                    partnerAdListener.onPartnerAdClicked(
                        PartnerAd(
                            ad = ad,
                            details = emptyMap(),
                            request = request
                        )
                    )
                }

                // Load and immediately show the AppLovin banner ad.
                loadNextAd()
            }
        }
    }

    /**
     * Find the most appropriate AppLovin ad size for the given screen area based on height.
     *
     * @param size The [Size] to parse for conversion.
     *
     * @return The AppLovin ad size that best matches the given [Size].
     */
    private fun getAppLovinAdSize(size: Size?): AppLovinAdSize {
        return size?.height?.let {
            when {
                it in 50 until 90 -> AppLovinAdSize.BANNER
                it in 90 until 250 -> AppLovinAdSize.LEADER
                it >= 250 -> AppLovinAdSize.MREC
                else -> AppLovinAdSize.BANNER
            }
        } ?: AppLovinAdSize.BANNER
    }

    /**
     * Attempt to load an AppLovin interstitial ad.
     *
     * @param request An [PartnerAdLoadRequest] instance containing data to load the ad with.
     * @param partnerAdListener A [PartnerAdListener] to notify Chartboost Mediation of ad events.
     *
     * @return Result.success(PartnerAd) if the ad was successfully loaded, Result.failure(Exception) otherwise.
     */
    private suspend fun loadInterstitialAd(
        request: PartnerAdLoadRequest,
        partnerAdListener: PartnerAdListener
    ): Result<PartnerAd> {
        return suspendCoroutine { continuation ->
            appLovinSdk?.let {
                // Save listener for later usage.
                listeners[request.identifier] = partnerAdListener

                it.adService.loadNextAdForZoneId(
                    request.partnerPlacement,
                    object : AppLovinAdLoadListener {
                        override fun adReceived(ad: AppLovinAd?) {
                            PartnerLogController.log(LOAD_SUCCEEDED)
                            continuation.resume(
                                Result.success(
                                    PartnerAd(
                                        ad = ad,
                                        details = emptyMap(),
                                        request = request
                                    )
                                )
                            )
                        }

                        override fun failedToReceiveAd(errorCode: Int) {
                            PartnerLogController.log(LOAD_FAILED, "$errorCode")
                            continuation.resume(
                                Result.failure(ChartboostMediationAdException(getChartboostMediationError(errorCode)))
                            )
                        }
                    }
                )
            } ?: run {
                PartnerLogController.log(LOAD_FAILED, "AppLovin SDK instance is null.")
                continuation.resume(Result.failure(ChartboostMediationAdException(ChartboostMediationError.CM_LOAD_FAILURE_PARTNER_INSTANCE_NOT_FOUND)))
            }
        }
    }

    /**
     * Attempt to load an AppLovin rewarded ad.
     *
     * @param request The [PartnerAdLoadRequest] containing relevant data for the current ad load call.
     * @param partnerAdListener A [PartnerAdListener] to notify Chartboost Mediation of ad events.
     *
     * @return Result.success(PartnerAd) if the ad was successfully loaded, Result.failure(Exception) otherwise.
     */
    private suspend fun loadRewardedAd(
        request: PartnerAdLoadRequest,
        partnerAdListener: PartnerAdListener
    ): Result<PartnerAd> {
        return suspendCoroutine { continuation ->
            appLovinSdk?.let {

                // Save listener for later usage.
                listeners[request.identifier] = partnerAdListener

                val rewardedAd =
                    AppLovinIncentivizedInterstitial.create(request.partnerPlacement, it)

                rewardedAd.preload(object : AppLovinAdLoadListener {
                    override fun adReceived(ad: AppLovinAd?) {
                        PartnerLogController.log(LOAD_SUCCEEDED)
                        continuation.resume(
                            Result.success(
                                PartnerAd(
                                    ad = ad,
                                    details = emptyMap(),
                                    request = request
                                )
                            )
                        )
                    }

                    override fun failedToReceiveAd(errorCode: Int) {
                        PartnerLogController.log(LOAD_FAILED, "$errorCode")
                        continuation.resume(
                            Result.failure(ChartboostMediationAdException(getChartboostMediationError(errorCode)))
                        )
                    }
                })
            } ?: run {
                PartnerLogController.log(LOAD_FAILED, "AppLovin SDK instance is null.")
                continuation.resume(Result.failure(ChartboostMediationAdException(ChartboostMediationError.CM_LOAD_FAILURE_PARTNER_INSTANCE_NOT_FOUND)))
            }
        }
    }

    /**
     * Attempt to show an AppLovin interstitial ad.
     *
     * @param context The current [Context].
     * @param partnerAd The [PartnerAd] object containing the AppLovin ad to be shown.
     * @param partnerAdListener A [PartnerAdListener] to notify Chartboost Mediation of ad events.
     *
     * @return Result.success(PartnerAd) if the ad was successfully shown, Result.failure(Exception) otherwise.
     */
    private suspend fun showInterstitialAd(
        context: Context,
        partnerAd: PartnerAd,
        partnerAdListener: PartnerAdListener?
    ): Result<PartnerAd> {
        return (partnerAd.ad as? AppLovinAd)?.let {
            suspendCoroutine { continuation ->
                val interstitialAd =
                    AppLovinInterstitialAd.create(appLovinSdk, context)

                interstitialAd.setAdDisplayListener(object :
                    AppLovinAdDisplayListener {
                    override fun adDisplayed(ad: AppLovinAd?) {
                        PartnerLogController.log(SHOW_SUCCEEDED)
                        continuation.resume(Result.success(partnerAd))
                    }

                    override fun adHidden(ad: AppLovinAd?) {
                        PartnerLogController.log(DID_DISMISS)
                        partnerAdListener?.onPartnerAdDismissed(partnerAd, null)
                            ?: PartnerLogController.log(
                                CUSTOM,
                                "Unable to fire onPartnerAdDismissed for AppLovin adapter."
                            )
                    }
                })

                interstitialAd.setAdClickListener {
                    PartnerLogController.log(DID_CLICK)
                    partnerAdListener?.onPartnerAdClicked(partnerAd) ?: PartnerLogController.log(
                        CUSTOM,
                        "Unable to fire onPartnerAdClicked for AppLovin adapter."
                    )
                }

                interstitialAd.showAndRender(it)
            }
        } ?: run {
            PartnerLogController.log(SHOW_FAILED, "Ad is null.")
            Result.failure(ChartboostMediationAdException(ChartboostMediationError.CM_SHOW_FAILURE_AD_NOT_FOUND))
        }
    }

    /**
     * Attempt to show an AppLovin rewarded ad.
     *
     * @param context The current [Context].
     * @param partnerAd The [PartnerAd] object containing the AppLovin ad to be shown.
     * @param partnerAdListener A [PartnerAdListener] to notify Chartboost Mediation of ad events.
     *
     * @return Result.success(PartnerAd) if the ad was successfully shown, Result.failure(Exception) otherwise.
     */
    private suspend fun showRewardedAd(
        context: Context,
        partnerAd: PartnerAd,
        partnerAdListener: PartnerAdListener?
    ): Result<PartnerAd> {
        return suspendCoroutine { continuation ->
            val rewardedAd = AppLovinIncentivizedInterstitial.create(appLovinSdk)

            val rewardListener: AppLovinAdRewardListener = object : AppLovinAdRewardListener {
                override fun userRewardVerified(appLovinAd: AppLovinAd, map: Map<String, String>) {
                    PartnerLogController.log(DID_REWARD)
                    partnerAdListener?.onPartnerAdRewarded(partnerAd) ?: PartnerLogController.log(
                        CUSTOM,
                        "Unable to fire onPartnerAdRewarded for AppLovin adapter."
                    )
                }

                override fun userOverQuota(appLovinAd: AppLovinAd, map: Map<String, String>?) {}
                override fun userRewardRejected(
                    appLovinAd: AppLovinAd,
                    map: Map<String, String>?
                ) {
                }

                override fun validationRequestFailed(appLovinAd: AppLovinAd, responseCode: Int) {
                    PartnerLogController.log(
                        CUSTOM,
                        "validationRequestFailed for $partnerAd. Error: $responseCode"
                    )
                }
            }

            val playbackListener: AppLovinAdVideoPlaybackListener =
                object : AppLovinAdVideoPlaybackListener {
                    override fun videoPlaybackBegan(appLovinAd: AppLovinAd) {
                    }

                    override fun videoPlaybackEnded(
                        appLovinAd: AppLovinAd,
                        percentViewed: Double,
                        fullyWatched: Boolean
                    ) {
                        // TODO: HB-4119: Need to check if we need to add logic here for rewards.
                    }
                }

            val displayListener: AppLovinAdDisplayListener = object : AppLovinAdDisplayListener {
                override fun adDisplayed(appLovinAd: AppLovinAd) {
                    PartnerLogController.log(SHOW_SUCCEEDED)
                    continuation.resume(Result.success(partnerAd))
                    // TODO: HB-4119: We may need to check if the impression is recorded here.
                }

                override fun adHidden(appLovinAd: AppLovinAd) {
                    PartnerLogController.log(DID_DISMISS)
                    partnerAdListener?.onPartnerAdDismissed(partnerAd, null)
                        ?: PartnerLogController.log(
                            CUSTOM,
                            "Unable to fire onPartnerAdDismissed for AppLovin adapter."
                        )
                }
            }

            val clickListener =
                AppLovinAdClickListener {
                    PartnerLogController.log(DID_CLICK)
                    partnerAdListener?.onPartnerAdClicked(partnerAd) ?: PartnerLogController.log(
                        CUSTOM,
                        "Unable to fire onPartnerAdClicked for AppLovin adapter."
                    )
                }

            rewardedAd.show(
                partnerAd.ad as AppLovinAd,
                context,
                rewardListener,
                playbackListener,
                displayListener,
                clickListener
            )
        } ?: run {
            PartnerLogController.log(SHOW_FAILED, "Ad is null.")
            Result.failure(ChartboostMediationAdException(ChartboostMediationError.CM_SHOW_FAILURE_AD_NOT_FOUND))
        }
    }

    /**
     * Destroy the current AppLovin banner ad.
     *
     * @param partnerAd The [PartnerAd] object containing the AppLovin ad to be destroyed.
     *
     * @return Result.success(PartnerAd) if the ad was successfully destroyed, Result.failure(Exception) otherwise.
     */
    private fun destroyBannerAd(partnerAd: PartnerAd): Result<PartnerAd> {
        return partnerAd.ad?.let {
            if (it is AppLovinAdView) {
                it.visibility = GONE
                it.destroy()

                PartnerLogController.log(INVALIDATE_SUCCEEDED)
                Result.success(partnerAd)
            } else {
                PartnerLogController.log(INVALIDATE_FAILED, "Ad is not an AppLovinAdView.")
                Result.failure(ChartboostMediationAdException(ChartboostMediationError.CM_INVALIDATE_FAILURE_WRONG_RESOURCE_TYPE))
            }
        } ?: run {
            PartnerLogController.log(INVALIDATE_FAILED, "Ad is null.")
            Result.failure(ChartboostMediationAdException(ChartboostMediationError.CM_INVALIDATE_FAILURE_AD_NOT_FOUND))
        }
    }

    /**
     * Convert a given AppLovin error code into a [ChartboostMediationError].
     *
     * @param error The AppLovin error code as an [Int].
     *
     * @return The corresponding [ChartboostMediationError].
     */
    private fun getChartboostMediationError(error: Int) = when (error) {
        AppLovinErrorCodes.NO_FILL -> ChartboostMediationError.CM_LOAD_FAILURE_NO_FILL
        AppLovinErrorCodes.NO_NETWORK -> ChartboostMediationError.CM_NO_CONNECTIVITY
        AppLovinErrorCodes.SDK_DISABLED -> ChartboostMediationError.CM_INITIALIZATION_SKIPPED
        // AppLovin is currently not part of programmatic bidding with Chartboost Mediation. Only waterfall.
        AppLovinErrorCodes.INVALID_AD_TOKEN -> ChartboostMediationError.CM_LOAD_FAILURE_AUCTION_NO_BID
        AppLovinErrorCodes.UNABLE_TO_RENDER_AD -> ChartboostMediationError.CM_SHOW_FAILURE_UNKNOWN
        AppLovinErrorCodes.FETCH_AD_TIMEOUT -> ChartboostMediationError.CM_LOAD_FAILURE_TIMEOUT
        AppLovinErrorCodes.UNABLE_TO_PRECACHE_RESOURCES, AppLovinErrorCodes.UNABLE_TO_PRECACHE_VIDEO_RESOURCES, AppLovinErrorCodes.UNABLE_TO_PRECACHE_IMAGE_RESOURCES -> ChartboostMediationError.CM_LOAD_FAILURE_OUT_OF_STORAGE
        AppLovinErrorCodes.INCENTIVIZED_NO_AD_PRELOADED -> ChartboostMediationError.CM_SHOW_FAILURE_AD_NOT_READY
        AppLovinErrorCodes.INVALID_RESPONSE -> ChartboostMediationError.CM_LOAD_FAILURE_INVALID_BID_RESPONSE
        AppLovinErrorCodes.INVALID_ZONE -> ChartboostMediationError.CM_LOAD_FAILURE_INVALID_PARTNER_PLACEMENT
        else -> ChartboostMediationError.CM_PARTNER_ERROR
    }
}<|MERGE_RESOLUTION|>--- conflicted
+++ resolved
@@ -338,11 +338,7 @@
             AdFormat.INTERSTITIAL -> showInterstitialAd(context, partnerAd, partnerAdListener)
             AdFormat.REWARDED -> showRewardedAd(context, partnerAd, partnerAdListener)
             else -> {
-<<<<<<< HEAD
-                PartnerLogController.log(LOAD_FAILED)
-=======
                 PartnerLogController.log(SHOW_FAILED)
->>>>>>> 2e62fd3e
                 Result.failure(ChartboostMediationAdException(ChartboostMediationError.CM_SHOW_FAILURE_UNSUPPORTED_AD_FORMAT))
             }
         }
