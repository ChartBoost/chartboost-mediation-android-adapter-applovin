--- conflicted
+++ resolved
@@ -11,16 +11,14 @@
 
 ## Mediation 5
 
-<<<<<<< HEAD
 ### 5.13.3.1.0
 - This version of the adapter has been certified with AppLovin SDK 13.3.1.
-=======
+
 ### 5.13.3.0.0
 - This version of the adapter has been certified with AppLovin SDK 13.3.0.
 
 ### 5.13.2.0.0
 - This version of the adapter has been certified with AppLovin SDK 13.2.0.
->>>>>>> 08393701
 
 ### 5.13.1.0.0
 - This version of the adapter has been certified with AppLovin SDK 13.1.0.
