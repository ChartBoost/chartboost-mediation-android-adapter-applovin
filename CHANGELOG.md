# Changelog

Note the first digit of every adapter version corresponds to the major version of the Chartboost Mediation SDK compatible with that adapter. 
Adapters are compatible with any Chartboost Mediation SDK version within that major version.

All official releases can be found on this repository's [releases page](https://github.com/ChartBoost/chartboost-mediation-android-adapter-applovin/releases).

## Table of Contents
- [Mediation 5](#mediation-5)
- [Mediation 4](#mediation-4)

## Mediation 5

<<<<<<< HEAD
### 5.13.5.0.0
- This version of the adapter has been certified with AppLovin SDK 13.5.0.
=======
### 5.13.4.0.0
- This version of the adapter has been certified with AppLovin SDK 13.4.0.

### 5.13.3.1.0
- This version of the adapter has been certified with AppLovin SDK 13.3.1.

### 5.13.3.0.0
- This version of the adapter has been certified with AppLovin SDK 13.3.0.

### 5.13.2.0.0
- This version of the adapter has been certified with AppLovin SDK 13.2.0.
>>>>>>> 6fa0407e

### 5.13.1.0.0
- This version of the adapter has been certified with AppLovin SDK 13.1.0.

### 5.13.0.1.0
- This version of the adapter has been certified with AppLovin SDK 13.0.1.

### 5.13.0.0.0
- This version of the adapter has been certified with AppLovin SDK 13.0.0.

### 5.12.6.1.0
- This version of the adapter has been certified with AppLovin SDK 12.6.1.

### 5.12.6.0.0
- This version of the adapter has been certified with AppLovin SDK 12.6.0.
- This version of the adapter supports Chartboost Mediation SDK version 5.+.

## Mediation 4

### 4.13.0.0.0
- This version of the adapter has been certified with AppLovin SDK 13.0.0.

### 4.12.6.1.0
- This version of the adapter has been certified with AppLovin SDK 12.6.1.

### 4.12.6.0.0
- This version of the adapter has been certified with AppLovin SDK 12.6.0.
- Deprecated `AppLovinAdapter.setLocationSharing`.

### 4.12.5.0.0
- This version of the adapter has been certified with AppLovin SDK 12.5.0.

### 4.12.4.3.0
- This version of the adapter has been certified with AppLovin SDK 12.4.3.

### 4.12.4.2.0
- This version of the adapter has been certified with AppLovin SDK 12.4.2.

### 4.12.4.0.0
- This version of the adapter has been certified with AppLovin SDK 12.4.0.

### 4.12.3.1.0
- This version of the adapter has been certified with AppLovin SDK 12.3.1.

### 4.12.3.0.0
- This version of the adapter has been certified with AppLovin SDK 12.3.0.

### 4.12.2.0.0
- This version of the adapter has been certified with AppLovin SDK 12.2.0.

### 4.12.1.0.1
- This version of the adapter has been certified with AppLovin SDK 12.1.0 and performs initialization on `IO` to help reduce potential ANR issues.

### 4.12.1.0.0
- This version of the adapter has been certified with AppLovin SDK 12.1.0.

### 4.12.0.0.0
- This version of the adapter has been certified with AppLovin SDK 12.0.0.

### 4.11.11.3.0
- This version of the adapter has been certified with AppLovin SDK 11.11.3.

### 4.11.11.2.3
- Fix adapter logic pertaining to setting test mode, mute state, verbose logging, and location sharing.

### 4.11.11.2.2
- Updated to handle recent AdFormat changes.

### 4.11.11.2.1
- Guard against multiple continuation resumes.

### 4.11.11.2.0
- This version of the adapter has been certified with AppLovin SDK 11.11.2.

### 4.11.10.1.0
- This version of the adapter has been certified with AppLovin SDK 11.10.1.

### 4.11.8.2.4
- Guard against multiple continuation resumes.

### 4.11.8.2.3
- Added setting to enable/disable location sharing with the AppLovin SDK. See the [AppLovin documentation](https://dash.applovin.com/documentation/mediation/android/getting-started/data-passing#location-passing) for more information.

### 4.11.8.2.2
- Add ProGuard rules.

### 4.11.8.2.1
- Ensured rewarded callbacks occur in the correct order.

### 4.11.8.2.0
- This version of the adapter has been certified with AppLovin SDK 11.8.2.

### 4.11.8.1.1
- Updated the dependency on Chartboost Mediation SDK to 4.0.0.
- Fix banner ad requests failing when the AppLovin SDK key is not defined in the AndroidManifest. 

### 4.11.8.1.0
- This version of the adapter has been certified with AppLovin SDK 11.8.1.

### 4.11.7.1.1
- Updated the dependency on Chartboost Mediation SDK to 4.0.0.
- Fix banner ad requests failing when the AppLovin SDK key is not defined in the AndroidManifest. 

### 4.11.7.1.0
- This version of the adapter has been certified with AppLovin SDK 11.7.1.

### 4.11.5.5.2
- Fix banner ad requests failing when the AppLovin SDK key is not defined in the AndroidManifest. 

### 4.11.5.5.1
- Updated the dependency on Chartboost Mediation SDK to 4.0.0.

### 4.11.5.5.0
- This version of the adapter has been certified with AppLovin SDK 11.5.5.<|MERGE_RESOLUTION|>--- conflicted
+++ resolved
@@ -11,10 +11,9 @@
 
 ## Mediation 5
 
-<<<<<<< HEAD
 ### 5.13.5.0.0
 - This version of the adapter has been certified with AppLovin SDK 13.5.0.
-=======
+
 ### 5.13.4.0.0
 - This version of the adapter has been certified with AppLovin SDK 13.4.0.
 
@@ -26,7 +25,6 @@
 
 ### 5.13.2.0.0
 - This version of the adapter has been certified with AppLovin SDK 13.2.0.
->>>>>>> 6fa0407e
 
 ### 5.13.1.0.0
 - This version of the adapter has been certified with AppLovin SDK 13.1.0.
