## Changelog

Note the first digit of every adapter version corresponds to the major version of the Chartboost Mediation SDK compatible with that adapter. 
Adapters are compatible with any Chartboost Mediation SDK version within that major version.

### 4.11.8.2.1
<<<<<<< HEAD
- Add ProGuard rules.
=======
- Ensured rewarded callbacks occur in the correct order.
>>>>>>> 4b34c160

### 4.11.8.2.0
- This version of the adapter has been certified with AppLovin SDK 11.8.2.

### 4.11.8.1.1
- Updated the dependency on Chartboost Mediation SDK to 4.0.0.
- Fix banner ad requests failing when the AppLovin SDK key is not defined in the AndroidManifest. 

### 4.11.8.1.0
- This version of the adapter has been certified with AppLovin SDK 11.8.1.

### 4.11.7.1.1
- Updated the dependency on Chartboost Mediation SDK to 4.0.0.
- Fix banner ad requests failing when the AppLovin SDK key is not defined in the AndroidManifest. 

### 4.11.7.1.0
- This version of the adapter has been certified with AppLovin SDK 11.7.1.

### 4.11.5.5.2
- Fix banner ad requests failing when the AppLovin SDK key is not defined in the AndroidManifest. 

### 4.11.5.5.1
- Updated the dependency on Chartboost Mediation SDK to 4.0.0.

### 4.11.5.5.0
- This version of the adapter has been certified with AppLovin SDK 11.5.5.<|MERGE_RESOLUTION|>--- conflicted
+++ resolved
@@ -3,12 +3,11 @@
 Note the first digit of every adapter version corresponds to the major version of the Chartboost Mediation SDK compatible with that adapter. 
 Adapters are compatible with any Chartboost Mediation SDK version within that major version.
 
+### 4.11.8.2.2
+- Add ProGuard rules.
+
 ### 4.11.8.2.1
-<<<<<<< HEAD
-- Add ProGuard rules.
-=======
 - Ensured rewarded callbacks occur in the correct order.
->>>>>>> 4b34c160
 
 ### 4.11.8.2.0
 - This version of the adapter has been certified with AppLovin SDK 11.8.2.
