## Changelog

Note the first digit of every adapter version corresponds to the major version of the Chartboost Mediation SDK compatible with that adapter. 
Adapters are compatible with any Chartboost Mediation SDK version within that major version.

<<<<<<< HEAD
### 4.11.11.2.0
- This version of the adapter has been certified with AppLovin SDK 11.11.2.

### 4.11.10.1.0
- This version of the adapter has been certified with AppLovin SDK 11.10.1.
=======
### 4.11.8.2.4
- Guard against multiple continuation resumes.
>>>>>>> f6068192

### 4.11.8.2.3
- Added setting to enable/disable location sharing with the AppLovin SDK. See the [AppLovin documentation](https://dash.applovin.com/documentation/mediation/android/getting-started/data-passing#location-passing) for more information.

### 4.11.8.2.2
- Add ProGuard rules.

### 4.11.8.2.1
- Ensured rewarded callbacks occur in the correct order.

### 4.11.8.2.0
- This version of the adapter has been certified with AppLovin SDK 11.8.2.

### 4.11.8.1.1
- Updated the dependency on Chartboost Mediation SDK to 4.0.0.
- Fix banner ad requests failing when the AppLovin SDK key is not defined in the AndroidManifest. 

### 4.11.8.1.0
- This version of the adapter has been certified with AppLovin SDK 11.8.1.

### 4.11.7.1.1
- Updated the dependency on Chartboost Mediation SDK to 4.0.0.
- Fix banner ad requests failing when the AppLovin SDK key is not defined in the AndroidManifest. 

### 4.11.7.1.0
- This version of the adapter has been certified with AppLovin SDK 11.7.1.

### 4.11.5.5.2
- Fix banner ad requests failing when the AppLovin SDK key is not defined in the AndroidManifest. 

### 4.11.5.5.1
- Updated the dependency on Chartboost Mediation SDK to 4.0.0.

### 4.11.5.5.0
- This version of the adapter has been certified with AppLovin SDK 11.5.5.<|MERGE_RESOLUTION|>--- conflicted
+++ resolved
@@ -3,16 +3,14 @@
 Note the first digit of every adapter version corresponds to the major version of the Chartboost Mediation SDK compatible with that adapter. 
 Adapters are compatible with any Chartboost Mediation SDK version within that major version.
 
-<<<<<<< HEAD
 ### 4.11.11.2.0
 - This version of the adapter has been certified with AppLovin SDK 11.11.2.
 
 ### 4.11.10.1.0
 - This version of the adapter has been certified with AppLovin SDK 11.10.1.
-=======
+
 ### 4.11.8.2.4
 - Guard against multiple continuation resumes.
->>>>>>> f6068192
 
 ### 4.11.8.2.3
 - Added setting to enable/disable location sharing with the AppLovin SDK. See the [AppLovin documentation](https://dash.applovin.com/documentation/mediation/android/getting-started/data-passing#location-passing) for more information.
