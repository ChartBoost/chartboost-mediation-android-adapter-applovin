--- conflicted
+++ resolved
@@ -11,13 +11,11 @@
 
 ## Mediation 5
 
-<<<<<<< HEAD
 ### 5.13.3.0.0
 - This version of the adapter has been certified with AppLovin SDK 13.3.0.
-=======
+
 ### 5.13.2.0.0
 - This version of the adapter has been certified with AppLovin SDK 13.2.0.
->>>>>>> b10e8186
 
 ### 5.13.1.0.0
 - This version of the adapter has been certified with AppLovin SDK 13.1.0.
