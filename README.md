# Chartboost Mediation AppLovin Adapter

The Chartboost Mediation AppLovin adapter mediates AppLovin via the Chartboost Mediation SDK.

## Minimum Requirements

| Plugin                   | Version |
| ------------------------ | ------- |
| Chartboost Mediation SDK | 4.0.0+  |
| Android API              | 21+     |

## Integration

In your `build.gradle`, add the following entry:
```
<<<<<<< HEAD
    implementation "com.chartboost:chartboost-mediation-adapter-applovin:4.12.3.0.0"
=======
    implementation "com.chartboost:chartboost-mediation-adapter-applovin:4.12.2.0.0"
>>>>>>> 492ba18b
```

## Contributions

We are committed to a fully transparent development process and highly appreciate any contributions. Our team regularly monitors and investigates all submissions for the inclusion in our official adapter releases.

Please refer to our [CONTRIBUTING](https://github.com/ChartBoost/chartboost-mediation-android-adapter-applovin/blob/main/CONTRIBUTING.md) file for more information on how to contribute.

## License

Please refer to our [LICENSE](https://github.com/ChartBoost/chartboost-mediation-android-adapter-applovin/blob/main/LICENSE.md) file for more information.<|MERGE_RESOLUTION|>--- conflicted
+++ resolved
@@ -13,11 +13,8 @@
 
 In your `build.gradle`, add the following entry:
 ```
-<<<<<<< HEAD
     implementation "com.chartboost:chartboost-mediation-adapter-applovin:4.12.3.0.0"
-=======
-    implementation "com.chartboost:chartboost-mediation-adapter-applovin:4.12.2.0.0"
->>>>>>> 492ba18b
+
 ```
 
 ## Contributions
